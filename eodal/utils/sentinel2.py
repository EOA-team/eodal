--- conflicted
+++ resolved
@@ -18,12 +18,8 @@
 along with this program.  If not, see <http://www.gnu.org/licenses/>.
 """
 
-<<<<<<< HEAD
-=======
 from __future__ import annotations
 
-import os
->>>>>>> 54bc580c
 import glob
 import pandas as pd
 import planetary_computer
