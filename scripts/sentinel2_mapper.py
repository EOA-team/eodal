--- conflicted
+++ resolved
@@ -93,10 +93,6 @@
     time_end: datetime = datetime(2022, 6, 15)   		# year, month, day (incl.)
 
     # ---------------------- Spatial Feature  ------------------------------
-<<<<<<< HEAD
-    geom: Path = Path('data/sample_polygons/lake_lucerne.gpkg')
-    feature = Feature.from_geoseries(gpd.read_file(geom).geometry)
-=======
     bbox = box(*[6.5738, 46.4565, 7.2628, 47.2190])
     feature = Feature(
         name='lake_neuchatel',
@@ -104,7 +100,6 @@
         epsg=4326,
         attributes={}
     )
->>>>>>> 1552c3b2
 
     # ------------------------- Metadata Filters ---------------------------
     metadata_filters: List[Filter] = [
@@ -112,11 +107,7 @@
         Filter('processing_level', '==', 'Level-2A')
     ]
 
-<<<<<<< HEAD
-    # set up the Mapper configuration
-=======
     # query the scenes available (no I/O of scenes, this only fetches metadata)
->>>>>>> 1552c3b2
     mapper_configs = MapperConfigs(
         collection=collection,
         time_start=time_start,
@@ -134,7 +125,6 @@
     # the metadata is loaded into a GeoPandas GeoDataFrame
     mapper.metadata
 
-<<<<<<< HEAD
     # optional: get the least cloudy scene
     # to apply it uncomment the statement below. This
     # will return just a single scene no matter how long the time period chosen.
@@ -150,14 +140,6 @@
                                      ['B02', 'B03', 'B04', 'B08'],
                                      'read_scl': False}}
     # load the scenes available from STAC
-=======
-    # load the least cloudy scene available from STAC
-    scene_kwargs = {
-        'scene_constructor': Sentinel2.from_safe,
-        'scene_constructor_kwargs': {'band_selection': [
-            "B02", "B03", "B04"], 'read_scl': False}}
-
->>>>>>> 1552c3b2
     mapper.load_scenes(scene_kwargs=scene_kwargs)
     # the data loaded into `mapper.data` as a EOdal SceneCollection
     mapper.data
